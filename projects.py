--- conflicted
+++ resolved
@@ -74,7 +74,6 @@
 		self.RiskReceptors = [core_classes.RiskReceptorItem(XMLName='People', HumanName=_('People'))] # instances of RiskReceptorItem defined for this project
 		self.NumberSystems = [core_classes.SerialNumberChunkItem()] # instances of NumberSystemItem
 		self.TolRiskModels = [] # instances of TolRiskModel subclasses
-		self.Constants = [core_classes.ConstantItem()] # instances of ConstantItem. Dummy item here for testing purposes
 		self.CurrentTolRiskModel = None
 		self.ProcessUnits = [ProcessUnit(Proj=self, UnitNumber='120', ShortName='Wash', LongName='Plastic washing area'),
 							 ProcessUnit(Proj=self, UnitNumber='565', ShortName='Pyrolysis 1', LongName='Pyrolysis reactor no. 1')]
@@ -295,13 +294,8 @@
 		ProblemReport = e
 		return False, ProblemReport
 
-<<<<<<< HEAD
-	return True, ''
-	# TODO items to include: Proj.Constants
-=======
 	return True, ProblemReport
 	# TODO items to include: core_classes.ConstantItem.AllConstants
->>>>>>> 3c1986ad
 
 def SetupDefaultTolRiskModel(Proj):
 	# set up a default tolerable risk model (severity categories) in project instance Proj
